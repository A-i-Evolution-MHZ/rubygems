--- conflicted
+++ resolved
@@ -13,11 +13,7 @@
 end
 
 begin
-<<<<<<< HEAD
-  require "rubygems"
-=======
   require File.expand_path("../support/path.rb", __FILE__)
->>>>>>> 0034ef34
   spec = Gem::Specification.load(Spec::Path.gemspec.to_s)
   rspec = spec.dependencies.find {|d| d.name == "rspec" }
   gem "rspec", rspec.requirement.to_s
@@ -27,14 +23,11 @@
   abort "Run rake spec:deps to install development dependencies"
 end
 
-<<<<<<< HEAD
-=======
 require "bundler/psyched_yaml"
 require "bundler/vendored_fileutils"
 require "uri"
 require "digest"
 
->>>>>>> 0034ef34
 if File.expand_path(__FILE__) =~ %r{([^\w/\.-])}
   abort "The bundler specs cannot be run from a path that contains special characters (particularly #{$1.inspect})"
 end
