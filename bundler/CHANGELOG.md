--- conflicted
+++ resolved
@@ -1,4 +1,3 @@
-<<<<<<< HEAD
 ## 1.13.2 (2016-09-30)
 
 Bugfixes:
@@ -116,12 +115,11 @@
   - only show potential updates for gemfile platforms in `bundle outdated` (#4450, @RochesterinNYC)
   - allow running `bundle install --deployment` after `bundle package --all` with path gems (#2175, @allenzhao)
   - add support for patchlevels in ruby versions in the gemfile and gemspecs (#4593, @chalkos)
-=======
+
 ## 1.12.6 (2016-10-10)
 
 Bugfixes:
   - add support for weak etags to the new index (@segiddins)
->>>>>>> 0b7082f8
 
 ## 1.12.5 (2016-05-25)
 
