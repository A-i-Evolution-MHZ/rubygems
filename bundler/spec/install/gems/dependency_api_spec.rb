require "spec_helper"

describe "gemcutter's dependency API" do
  let(:source_uri) { "http://localgemserver.test" }

  it "should use the API" do
    gemfile <<-G
      source "#{source_uri}"
      gem "rack"
    G

    bundle :install, :artifice => "endpoint"
    out.should include("Fetching gem metadata from #{source_uri}")
    should_be_installed "rack 1.0.0"
  end

  it "should URI encode gem names" do
    gemfile <<-G
      source "#{source_uri}"
      gem " sinatra"
    G

    bundle :install, :artifice => "endpoint"
    out.should include("Could not find gem ' sinatra")
  end

  it "should handle nested dependencies" do
    gemfile <<-G
      source "#{source_uri}"
      gem "rails"
    G

    bundle :install, :artifice => "endpoint"
    out.should include("Fetching gem metadata from #{source_uri}/...")
    should_be_installed(
      "rails 2.3.2",
      "actionpack 2.3.2",
      "activerecord 2.3.2",
      "actionmailer 2.3.2",
      "activeresource 2.3.2",
      "activesupport 2.3.2")
  end

  it "should handle multiple gem dependencies on the same gem" do
    gemfile <<-G
      source "#{source_uri}"
      gem "net-sftp"
    G

    bundle :install, :artifice => "endpoint"
    should_be_installed "net-sftp 1.1.1"
  end

  it "should use the endpoint when using --deployment" do
    gemfile <<-G
      source "#{source_uri}"
      gem "rack"
    G
    bundle :install, :artifice => "endpoint"

    bundle "install --deployment", :artifice => "endpoint"
    out.should include("Fetching gem metadata from #{source_uri}")
    should_be_installed "rack 1.0.0"
  end

  it "handles git dependencies that are in rubygems" do
    build_git "foo" do |s|
      s.executables = "foobar"
      s.add_dependency "rails", "2.3.2"
    end

    gemfile <<-G
      source "#{source_uri}"
      git "file:///#{lib_path('foo-1.0')}" do
        gem 'foo'
      end
    G

    bundle :install, :artifice => "endpoint"

    should_be_installed("rails 2.3.2")
  end

  it "handles git dependencies that are in rubygems using --deployment" do
    build_git "foo" do |s|
      s.executables = "foobar"
      s.add_dependency "rails", "2.3.2"
    end

    gemfile <<-G
      source "#{source_uri}"
      gem 'foo', :git => "file:///#{lib_path('foo-1.0')}"
    G

    bundle :install, :artifice => "endpoint"

    bundle "install --deployment", :artifice => "endpoint"

    should_be_installed("rails 2.3.2")
  end

  it "falls back when the API errors out" do
    simulate_platform mswin

    gemfile <<-G
      source "#{source_uri}"
      gem "rcov"
    G

    bundle :install, :fakeweb => "windows"
    out.should include("\nFetching full source index from #{source_uri}")
    should_be_installed "rcov 1.0.0"
  end

  it "falls back when hitting the Gemcutter Dependency Limit" do
    gemfile <<-G
      source "#{source_uri}"
      gem "activesupport"
      gem "actionpack"
      gem "actionmailer"
      gem "activeresource"
      gem "thin"
      gem "rack"
      gem "rails"
    G
    bundle :install, :artifice => "endpoint_fallback"
    out.should include("\nFetching full source index from #{source_uri}")

    should_be_installed(
      "activesupport 2.3.2",
      "actionpack 2.3.2",
      "actionmailer 2.3.2",
      "activeresource 2.3.2",
      "activesupport 2.3.2",
      "thin 1.0.0",
      "rack 1.0.0",
      "rails 2.3.2")
  end

  it "falls back when Gemcutter API doesn't return proper Marshal format" do
    gemfile <<-G
      source "#{source_uri}"
      gem "rack"
    G

    bundle :install, :artifice => "endpoint_marshal_fail"
    out.should include("\nFetching full source index from #{source_uri}")
    should_be_installed "rack 1.0.0"
  end

  it "timeouts when Bundler::Fetcher redirects too much" do
    gemfile <<-G
      source "#{source_uri}"
      gem "rack"
    G

    bundle :install, :artifice => "endpoint_redirect"
    out.should match(/Too many redirects/)
  end

<<<<<<< HEAD
  context "when --full-index is specified" do
    it "should use the modern index for install" do
      gemfile <<-G
        source "#{source_uri}"
        gem "rack"
      G
=======
  it "uses the modern index when --full-index is passed" do
    gemfile <<-G
      source "#{source_uri}"
      gem "rack"
    G
>>>>>>> cd1aec36

      bundle "install --full-index", :artifice => "endpoint"
      out.should include("Fetching source index from #{source_uri}")
      should_be_installed "rack 1.0.0"
    end

    it "should use the modern index for update" do
      gemfile <<-G
        source "#{source_uri}"
        gem "rack"
      G

      bundle "update --full-index", :artifice => "endpoint"
      out.should include("Fetching source index from #{source_uri}")
      should_be_installed "rack 1.0.0"
    end
  end

  it "fetches again when more dependencies are found in subsequent sources" do
    build_repo2 do
      build_gem "back_deps" do |s|
        s.add_dependency "foo"
      end
      FileUtils.rm_rf Dir[gem_repo2("gems/foo-*.gem")]
    end

    gemfile <<-G
      source "#{source_uri}"
      source "#{source_uri}/extra"
      gem "back_deps"
    G

    bundle :install, :artifice => "endpoint_extra"
    should_be_installed "back_deps 1.0"
  end

  it "prints API output properly with back deps" do
    build_repo2 do
      build_gem "back_deps" do |s|
        s.add_dependency "foo"
      end
      FileUtils.rm_rf Dir[gem_repo2("gems/foo-*.gem")]
    end

    gemfile <<-G
      source "#{source_uri}"
      source "#{source_uri}/extra"
      gem "back_deps"
    G

    bundle :install, :artifice => "endpoint_extra"

    output = <<OUTPUT
Fetching gem metadata from http://localgemserver.test/..
Fetching gem metadata from http://localgemserver.test/extra/.
OUTPUT
    out.should include(output)
  end

  it "does not fetch every specs if the index of gems is large when doing back deps" do
    build_repo2 do
      build_gem "back_deps" do |s|
        s.add_dependency "foo"
      end
      build_gem "missing"
      # need to hit the limit
      1.upto(Bundler::Source::Rubygems::FORCE_MODERN_INDEX_LIMIT) do |i|
        build_gem "gem#{i}"
      end

      FileUtils.rm_rf Dir[gem_repo2("gems/foo-*.gem")]
    end

    gemfile <<-G
      source "#{source_uri}"
      source "#{source_uri}/extra"
      gem "back_deps"
    G

    bundle :install, :artifice => "endpoint_extra_missing"
    should_be_installed "back_deps 1.0"
  end

  it "uses the endpoint if all sources support it" do
    gemfile <<-G
      source "#{source_uri}"

      gem 'foo'
    G

    bundle :install, :artifice => "endpoint_api_missing"
    should_be_installed "foo 1.0"
  end

  it "fetches again when more dependencies are found in subsequent sources using --deployment" do
    build_repo2 do
      build_gem "back_deps" do |s|
        s.add_dependency "foo"
      end
      FileUtils.rm_rf Dir[gem_repo2("gems/foo-*.gem")]
    end

    gemfile <<-G
      source "#{source_uri}"
      source "#{source_uri}/extra"
      gem "back_deps"
    G

    bundle :install, :artifice => "endpoint_extra"

    bundle "install --deployment", :artifice => "endpoint_extra"
    should_be_installed "back_deps 1.0"
  end

  it "does not refetch if the only unmet dependency is bundler" do
    gemfile <<-G
      source "#{source_uri}"

      gem "bundler_dep"
    G

    bundle :install, :artifice => "endpoint"
    out.should include("Fetching gem metadata from #{source_uri}")
  end

  it "should install when EndpointSpecification with a bin dir owned by root", :sudo => true do
    sudo "mkdir -p #{system_gem_path("bin")}"
    sudo "chown -R root #{system_gem_path("bin")}"

    gemfile <<-G
      source "#{source_uri}"
      gem "rails"
    G
    bundle :install, :artifice => "endpoint"
    should_be_installed "rails 2.3.2"
  end

  it "installs the binstubs" do
    gemfile <<-G
      source "#{source_uri}"
      gem "rack"
    G

    bundle "install --binstubs", :artifice => "endpoint"

    gembin "rackup"
    out.should == "1.0.0"
  end

  it "installs the bins when using --path and uses autoclean" do
    gemfile <<-G
      source "#{source_uri}"
      gem "rack"
    G

    bundle "install --path vendor/bundle", :artifice => "endpoint"

    vendored_gems("bin/rackup").should exist
  end

  it "installs the bins when using --path and uses bundle clean" do
    gemfile <<-G
      source "#{source_uri}"
      gem "rack"
    G

    bundle "install --path vendor/bundle --no-clean", :artifice => "endpoint"

    vendored_gems("bin/rackup").should exist
  end

  it "prints post_install_messages" do
    gemfile <<-G
      source "#{source_uri}"
      gem 'rack-obama'
    G

    bundle :install, :artifice => "endpoint"
    out.should include("Post-install message from rack:")
  end

  it "should display the post install message for a dependency" do
    gemfile <<-G
      source "#{source_uri}"
      gem 'rack_middleware'
    G

    bundle :install, :artifice => "endpoint"
    out.should include("Post-install message from rack:")
    out.should include("Rack's post install message")
  end

  context "when using basic authentication" do
    let(:user)     { "user" }
    let(:password) { "pass" }
    let(:basic_auth_source_uri) do
      uri          = URI.parse(source_uri)
      uri.user     = user
      uri.password = password

      uri
    end

    it "passes basic authentication details and strips out creds" do
      gemfile <<-G
        source "#{basic_auth_source_uri}"
        gem "rack"
      G

      bundle :install, :artifice => "endpoint_basic_authentication"
      out.should_not include("#{user}:#{password}")
      should_be_installed "rack 1.0.0"
    end

    it "strips http basic authentication creds for modern index" do
      gemfile <<-G
        source "#{basic_auth_source_uri}"
        gem "rack"
      G

      bundle :install, :artifice => "endopint_marshal_fail_basic_authentication"
      out.should_not include("#{user}:#{password}")
      should_be_installed "rack 1.0.0"
    end

    it "strips http basic auth creds when it can't reach the server" do
      gemfile <<-G
        source "#{basic_auth_source_uri}"
        gem "rack"
      G

      bundle :install, :artifice => "endpoint_500"
      out.should_not include("#{user}:#{password}")
    end
  end

  context "when ruby is compiled without openssl" do
    before do
      # Install a monkeypatch that reproduces the effects of openssl being
      # missing when the fetcher runs, as happens in real life. The reason
      # we can't just overwrite openssl.rb is that Artifice uses it.
      bundled_app("broken_ssl").mkpath
      bundled_app("broken_ssl/openssl.rb").open("w") do |f|
        f.write <<-RUBY
          $:.delete File.expand_path("..", __FILE__)
          require 'openssl'

          require 'bundler'
          class Bundler::Fetcher
            def fetch(*)
              raise LoadError, "cannot load such file -- openssl"
            end
          end
        RUBY
      end
    end

    it "explains what to do to get it" do
      gemfile <<-G
        source "#{source_uri.gsub(/http/, 'https')}"
        gem "rack"
      G

      bundle :install, :artifice => "endpoint",
        :env => {"RUBYOPT" => "-I#{bundled_app("broken_ssl")}"}
      out.should include("Could not load OpenSSL.")
    end
  end

end<|MERGE_RESOLUTION|>--- conflicted
+++ resolved
@@ -158,20 +158,12 @@
     out.should match(/Too many redirects/)
   end
 
-<<<<<<< HEAD
   context "when --full-index is specified" do
     it "should use the modern index for install" do
       gemfile <<-G
         source "#{source_uri}"
         gem "rack"
       G
-=======
-  it "uses the modern index when --full-index is passed" do
-    gemfile <<-G
-      source "#{source_uri}"
-      gem "rack"
-    G
->>>>>>> cd1aec36
 
       bundle "install --full-index", :artifice => "endpoint"
       out.should include("Fetching source index from #{source_uri}")
