require 'spec_helper'
require 'bundler/definition'

describe Bundler::Definition do
  before do
    allow(Bundler).to receive(:settings){ Bundler::Settings.new(".") }
  end

  describe "#lock" do
    context "when it's not possible to write to the file" do
      subject{ Bundler::Definition.new(nil, [], [], []) }

<<<<<<< HEAD
=======
      before do
        expect(File).to receive(:open).with("Gemfile.lock", "wb").
          and_raise(Errno::EACCES)
      end

>>>>>>> bd79e2a5
      it "raises an InstallError with explanation" do
        expect(File).to receive(:open).with("Gemfile.lock", "wb").
          and_raise(Errno::EACCES)
        expect{ subject.lock("Gemfile.lock") }.
          to raise_error(Bundler::InstallError)
      end
    end
  end
end<|MERGE_RESOLUTION|>--- conflicted
+++ resolved
@@ -10,14 +10,6 @@
     context "when it's not possible to write to the file" do
       subject{ Bundler::Definition.new(nil, [], [], []) }
 
-<<<<<<< HEAD
-=======
-      before do
-        expect(File).to receive(:open).with("Gemfile.lock", "wb").
-          and_raise(Errno::EACCES)
-      end
-
->>>>>>> bd79e2a5
       it "raises an InstallError with explanation" do
         expect(File).to receive(:open).with("Gemfile.lock", "wb").
           and_raise(Errno::EACCES)
