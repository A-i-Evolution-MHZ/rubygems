--- conflicted
+++ resolved
@@ -46,15 +46,11 @@
           @state = :dependency
         elsif line == PLATFORMS
           @state = :platform
-<<<<<<< HEAD
         elsif line == BUNDLED
           @state = :bundled_with
-        else
-=======
         elsif line =~ /^[^\s]/
           @state = nil
         elsif @state
->>>>>>> be432f5b
           send("parse_#{@state}", line)
         end
       end
