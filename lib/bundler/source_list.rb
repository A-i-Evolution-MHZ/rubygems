--- conflicted
+++ resolved
@@ -43,12 +43,8 @@
     end
 
     def lock_sources
-<<<<<<< HEAD
-      (path_sources + git_sources + svn_sources) << combine_rubygems_sources
-=======
-      lock_sources = (path_sources + git_sources).sort_by(&:to_s)
+      lock_sources = (path_sources + git_sources + svn_sources).sort_by(&:to_s)
       lock_sources << combine_rubygems_sources
->>>>>>> cda14ce6
     end
 
     def replace_sources!(replacement_sources)
