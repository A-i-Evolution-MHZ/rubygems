require "uri"
require 'rubygems/user_interaction'
require "rubygems/installer"
require "rubygems/spec_fetcher"
require "rubygems/format"
require "digest/sha1"
require "open3"

module Bundler
  module Source
    # TODO: Refactor this class
    class Rubygems
      attr_reader :remotes

      def initialize(options = {})
        @options = options
        @remotes = (options["remotes"] || []).map { |r| normalize_uri(r) }
        @allow_remote = false
        @allow_cached = false

        # Hardcode the paths for now
        @caches = [ Bundler.app_cache ] + Bundler.rubygems.gem_path.map do |x|
          File.expand_path("#{x}/cache")
        end

        @spec_fetch_map = {}
      end

      def remote!
        @allow_remote = true
      end

      def cached!
        @allow_cached = true
      end

      def hash
        Rubygems.hash
      end

      def eql?(o)
        Rubygems === o
      end

      alias == eql?

      def options
        { "remotes" => @remotes.map { |r| r.to_s } }
      end

      def self.from_lock(options)
        s = new(options)
        Array(options["remote"]).each { |r| s.add_remote(r) }
        s
      end

      def to_lock
        out = "GEM\n"
        out << remotes.map {|r| "  remote: #{r}\n" }.join
        out << "  specs:\n"
      end

      def to_s
        remote_names = self.remotes.map { |r| r.to_s }.join(', ')
        "rubygems repository #{remote_names}"
      end
      alias_method :name, :to_s

      def specs
        @specs ||= fetch_specs
      end

      def fetch(spec)
        spec, uri = @spec_fetch_map[spec.full_name]
        if spec
          path = download_gem_from_uri(spec, uri)
          s = Bundler.rubygems.spec_from_gem(path)
          spec.__swap__(s)
        end
      end

      def install(spec)
        if installed_specs[spec].any?
          Bundler.ui.info "Using #{spec.name} (#{spec.version}) "
          return
        end

        Bundler.ui.info "Installing #{spec.name} (#{spec.version}) "
        path = cached_gem(spec)

        Bundler.rubygems.preserve_paths do

          install_path = Bundler.requires_sudo? ? Bundler.tmp : Bundler.rubygems.gem_dir
          options = { :install_dir         => install_path,
                      :ignore_dependencies => true,
                      :wrappers            => true,
                      :env_shebang         => true }
          options.merge!(:bin_dir => "#{install_path}/bin") unless spec.executables.nil? || spec.executables.empty?

          installer = Gem::Installer.new path, options
          installer.install
        end

        # SUDO HAX
        if Bundler.requires_sudo?
          sudo "mkdir -p #{Bundler.rubygems.gem_dir}/gems #{Bundler.rubygems.gem_dir}/specifications"
          sudo "cp -R #{Bundler.tmp}/gems/#{spec.full_name} #{Bundler.rubygems.gem_dir}/gems/"
          sudo "cp -R #{Bundler.tmp}/specifications/#{spec.full_name}.gemspec #{Bundler.rubygems.gem_dir}/specifications/"
          spec.executables.each do |exe|
            sudo "mkdir -p #{Bundler.rubygems.gem_bindir}"
            sudo "cp -R #{Bundler.tmp}/bin/#{exe} #{Bundler.rubygems.gem_bindir}"
          end
        end

        spec.loaded_from = "#{Bundler.rubygems.gem_dir}/specifications/#{spec.full_name}.gemspec"
      end

      def sudo(str)
        Bundler.sudo(str)
      end

      def cache(spec)
        cached_path = cached_gem(spec)
        raise GemNotFound, "Missing gem file '#{spec.full_name}.gem'." unless cached_path
        return if File.dirname(cached_path) == Bundler.app_cache.to_s
        Bundler.ui.info "  * #{File.basename(cached_path)}"
        FileUtils.cp(cached_path, Bundler.app_cache)
      end

      def add_remote(source)
        @remotes << normalize_uri(source)
      end

      def merge_remotes(source)
        @remotes = []
        source.remotes.each do |r|
          add_remote r.to_s
        end
      end

    private

      def cached_gem(spec)
        possibilities = @caches.map { |p| "#{p}/#{spec.file_name}" }
        cached_gem = possibilities.find { |p| File.exist?(p) }
        unless cached_gem
          raise Bundler::GemNotFound, "Could not find #{spec.file_name} for installation"
        end
        cached_gem
      end

      def normalize_uri(uri)
        uri = uri.to_s
        uri = "#{uri}/" unless uri =~ %r'/$'
        uri = URI(uri)
        raise ArgumentError, "The source must be an absolute URI" unless uri.absolute?
        uri
      end

      def fetch_specs
        Index.build do |idx|
          idx.use installed_specs
          idx.use cached_specs if @allow_cached || @allow_remote
          idx.use remote_specs if @allow_remote
        end
      end

      def installed_specs
        @installed_specs ||= begin
          idx = Index.new
          have_bundler = false
          Bundler.rubygems.all_specs.reverse.each do |spec|
            next if spec.name == 'bundler' && spec.version.to_s != VERSION
            have_bundler = true if spec.name == 'bundler'
            spec.source = self
            idx << spec
          end

          # Always have bundler locally
          unless have_bundler
           # We're running bundler directly from the source
           # so, let's create a fake gemspec for it (it's a path)
           # gemspec
           bundler = Gem::Specification.new do |s|
             s.name     = 'bundler'
             s.version  = VERSION
             s.platform = Gem::Platform::RUBY
             s.source   = self
             s.authors  = ["bundler team"]
             s.loaded_from = File.expand_path("..", __FILE__)
           end
           idx << bundler
          end
          idx
        end
      end

      def cached_specs
        @cached_specs ||= begin
          idx = installed_specs.dup

          path = Bundler.app_cache
          Dir["#{path}/*.gem"].each do |gemfile|
            next if gemfile =~ /^bundler\-[\d\.]+?\.gem/

            begin
              s ||= Bundler.rubygems.spec_from_gem(gemfile)
            rescue Gem::Package::FormatError
              raise GemspecError, "Could not read gem at #{gemfile}. It may be corrupted."
            end

            s.source = self
            idx << s
          end
        end

        idx
      end

      def remote_specs
        @remote_specs ||= begin
          idx     = Index.new
          old     = Bundler.rubygems.sources

          remotes.each do |uri|
            Bundler.ui.info "Fetching source index for #{uri}"
            Gem.sources = ["#{uri}"]
            fetch_all_remote_specs do |n,v|
              v.each do |name, version, platform|
                next if name == 'bundler'
                spec = RemoteSpecification.new(name, version, platform, uri)
                spec.source = self
                @spec_fetch_map[spec.full_name] = [spec, uri]
                idx << spec
              end
            end
          end
          idx
        ensure
          Bundler.rubygems.sources = old
        end
      end

      def fetch_all_remote_specs(&blk)
        begin
          # Fetch all specs, minus prerelease specs
          Gem::SpecFetcher.new.list(true, false).each(&blk)
          # Then fetch the prerelease specs
          begin
            Gem::SpecFetcher.new.list(false, true).each(&blk)
          rescue Gem::RemoteFetcher::FetchError
            Bundler.ui.warn "Could not fetch prerelease specs from #{self}"
          end
        rescue Gem::RemoteFetcher::FetchError
          Bundler.ui.warn "Could not reach #{self}"
        end
      end

      def download_gem_from_uri(spec, uri)
        spec.fetch_platform

        download_path = Bundler.requires_sudo? ? Bundler.tmp : Bundler.rubygems.gem_dir
        gem_path = "#{Bundler.rubygems.gem_dir}/cache/#{spec.full_name}.gem"

        FileUtils.mkdir_p("#{download_path}/cache")
        Bundler.rubygems.download_gem(spec, uri, download_path)

        if Bundler.requires_sudo?
          sudo "mkdir -p #{Bundler.rubygems.gem_dir}/cache"
          sudo "mv #{Bundler.tmp}/cache/#{spec.full_name}.gem #{gem_path}"
        end

        gem_path
      end
    end

    class Path
      attr_reader :path, :options
      # Kind of a hack, but needed for the lock file parser
      attr_writer   :name
      attr_accessor :version

      DEFAULT_GLOB = "{,*/}*.gemspec"

      def initialize(options)
        @options = options
        @glob = options["glob"] || DEFAULT_GLOB

        @allow_cached = false
        @allow_remote = false

        if options["path"]
          @path = Pathname.new(options["path"])
          @path = @path.expand_path(Bundler.root) unless @path.relative?
        end

        @name = options["name"]
        @version = options["version"]
      end

      def remote!
        @allow_remote = true
      end

      def cached!
        @allow_cached = true
      end

      def self.from_lock(options)
        new(options.merge("path" => options.delete("remote")))
      end

      def to_lock
        out = "PATH\n"
        out << "  remote: #{relative_path}\n"
        out << "  glob: #{@glob}\n" unless @glob == DEFAULT_GLOB
        out << "  specs:\n"
      end

      def to_s
        "source at #{@path}"
      end

      def hash
        self.class.hash
      end

      def eql?(o)
        o.instance_of?(Path) &&
        path.expand_path(Bundler.root) == o.path.expand_path(Bundler.root) &&
        version == o.version
      end

      alias == eql?

      def name
        File.basename(path.expand_path(Bundler.root).to_s)
      end

      def load_spec_files
        index = Index.new

        expanded_path = path.expand_path(Bundler.root)

        if File.directory?(expanded_path)
          Dir["#{expanded_path}/#{@glob}"].each do |file|
            spec = Bundler.load_gemspec(file)
            if spec
              spec.loaded_from = file.to_s
              spec.source = self
              index << spec
            end
          end

          if index.empty? && @name && @version
            index << Gem::Specification.new do |s|
              s.name     = @name
              s.source   = self
              s.version  = Gem::Version.new(@version)
              s.platform = Gem::Platform::RUBY
              s.summary  = "Fake gemspec for #{@name}"
              s.relative_loaded_from = "#{@name}.gemspec"
              s.authors  = ["no one"]
              if expanded_path.join("bin").exist?
                binaries = expanded_path.join("bin").children
                binaries.reject!{|p| File.directory?(p) }
                s.executables = binaries.map{|c| c.basename.to_s }
              end
            end
          end
        else
          raise PathError, "The path `#{expanded_path}` does not exist."
        end

        index
      end

      def local_specs
        @local_specs ||= load_spec_files
      end

      class Installer < Gem::Installer
        def initialize(spec, options = {})
          @spec              = spec
          @bin_dir           = Bundler.requires_sudo? ? "#{Bundler.tmp}/bin" : "#{Bundler.rubygems.gem_dir}/bin"
          @gem_dir           = Bundler.rubygems.path(spec.full_gem_path)
          @wrappers          = options[:wrappers] || true
          @env_shebang       = options[:env_shebang] || true
          @format_executable = options[:format_executable] || false
        end

        def generate_bin
          return if spec.executables.nil? || spec.executables.empty?

          if Bundler.requires_sudo?
            FileUtils.mkdir_p("#{Bundler.tmp}/bin") unless File.exist?("#{Bundler.tmp}/bin")
          end
          super
          if Bundler.requires_sudo?
            Bundler.mkdir_p "#{Bundler.rubygems.gem_dir}/bin"
            spec.executables.each do |exe|
              Bundler.sudo "cp -R #{Bundler.tmp}/bin/#{exe} #{Bundler.rubygems.gem_dir}/bin/"
            end
          end
        end
      end

      def install(spec)
        Bundler.ui.info "Using #{spec.name} (#{spec.version}) from #{to_s} "
        # Let's be honest, when we're working from a path, we can't
        # really expect native extensions to work because the whole point
        # is to just be able to modify what's in that path and go. So, let's
        # not put ourselves through the pain of actually trying to generate
        # the full gem.
        Installer.new(spec).generate_bin
      end

      alias specs local_specs

      def cache(spec)
        unless path.expand_path(Bundler.root).to_s.index(Bundler.root.to_s) == 0
          Bundler.ui.warn "  * #{spec.name} at `#{path}` will not be cached."
        end
      end

    private

      def relative_path
        if path.to_s.include?(Bundler.root.to_s)
          return path.relative_path_from(Bundler.root)
        end

        path
      end

      def generate_bin(spec)
        gem_dir  = Pathname.new(spec.full_gem_path)

        # Some gem authors put absolute paths in their gemspec
        # and we have to save them from themselves
        spec.files = spec.files.map do |p|
          next if File.directory?(p)
          begin
            Pathname.new(p).relative_path_from(gem_dir).to_s
          rescue ArgumentError
            p
          end
        end.compact

        gem_file = Dir.chdir(gem_dir){ Gem::Builder.new(spec).build }

        installer = Installer.new(spec, :env_shebang => false)
        installer.build_extensions
        installer.generate_bin
      rescue Gem::InvalidSpecificationException => e
        Bundler.ui.warn "\n#{spec.name} at #{spec.full_gem_path} did not have a valid gemspec.\n" \
                        "This prevents bundler from installing bins or native extensions, but " \
                        "that may not affect its functionality."

        if !spec.extensions.empty? && !spec.email.empty?
          Bundler.ui.warn "If you need to use this package without installing it from a gem " \
                          "repository, please contact #{spec.email} and ask them " \
                          "to modify their .gemspec so it can work with `gem build`."
        end

        Bundler.ui.warn "The validation message from Rubygems was:\n  #{e.message}"
      ensure
        Dir.chdir(gem_dir){ FileUtils.rm_rf(gem_file) if gem_file && File.exist?(gem_file) }
      end

    end

    class Git < Path
      attr_reader :uri, :ref, :options, :submodules

      def initialize(options)
        super

        # stringify options that could be set as symbols
        %w(ref branch tag revision).each{|k| options[k] = options[k].to_s if options[k] }

        @uri        = options["uri"]
        @ref        = options["ref"] || options["branch"] || options["tag"] || 'master'
        @revision   = options["revision"]
        @submodules = options["submodules"]
        @update     = false
      end

      def self.from_lock(options)
        new(options.merge("uri" => options.delete("remote")))
      end

      def to_lock
        out = "GIT\n"
        out << "  remote: #{@uri}\n"
        out << "  revision: #{revision}\n"
        %w(ref branch tag submodules).each do |opt|
          out << "  #{opt}: #{options[opt]}\n" if options[opt]
        end
        out << "  glob: #{@glob}\n" unless @glob == DEFAULT_GLOB
        out << "  specs:\n"
      end

      def eql?(o)
        Git === o            &&
        uri == o.uri         &&
        ref == o.ref         &&
        name == o.name       &&
        version == o.version &&
        submodules == o.submodules
      end

      alias == eql?

      def to_s
        sref = options["ref"] ? shortref_for_display(options["ref"]) : ref
        "#{uri} (at #{sref})"
      end

      def name
        File.basename(@uri, '.git')
      end

      def path
        @install_path ||= begin
          git_scope = "#{base_name}-#{shortref_for_path(revision)}"

          if Bundler.requires_sudo?
            Bundler.user_bundle_path.join(Bundler.ruby_scope).join(git_scope)
          else
            Bundler.install_path.join(git_scope)
          end
        end
      end

      def unlock!
        @revision = nil
      end

      # TODO: actually cache git specs
      def specs
        if allow_git_ops? && !@update
          # Start by making sure the git cache is up to date
          cache
          checkout
          @update = true
        end
        local_specs
      end

      def install(spec)
        Bundler.ui.info "Using #{spec.name} (#{spec.version}) from #{to_s} "

        unless @installed
          Bundler.ui.debug "  * Checking out revision: #{ref}"
          checkout if allow_git_ops?
          @installed = true
        end
        generate_bin(spec)
      end

      def load_spec_files
        super
      rescue PathError, GitError
        raise GitError, "#{to_s} is not checked out. Please run `bundle install`"
      end

    private

      def git(command)
        if allow_git_ops?
          out = %x{git #{command}}

          if $?.exitstatus != 0
            msg = "Git error: command `git #{command}` in directory #{Dir.pwd} has failed."
            msg << "\nIf this error persists you could try removing the cache directory '#{cache_path}'" if cached?
            raise GitError, msg
          end
          out
        else
          raise GitError, "Bundler is trying to run a `git #{command}` at runtime. You probably need to run `bundle install`. However, " \
                          "this error message could probably be more useful. Please submit a ticket at http://github.com/carlhuda/bundler/issues " \
                          "with steps to reproduce as well as the following\n\nCALLER: #{caller.join("\n")}"
        end
      end

      def base_name
        File.basename(uri.sub(%r{^(\w+://)?([^/:]+:)},''), ".git")
      end

      def shortref_for_display(ref)
        ref[0..6]
      end

      def shortref_for_path(ref)
        ref[0..11]
      end

      def uri_hash
        if uri =~ %r{^\w+://(\w+@)?}
          # Downcase the domain component of the URI
          # and strip off a trailing slash, if one is present
          input = URI.parse(uri).normalize.to_s.sub(%r{/$},'')
        else
          # If there is no URI scheme, assume it is an ssh/git URI
          input = uri
        end
        Digest::SHA1.hexdigest(input)
      end

<<<<<<< HEAD
      # Escape an argument for shell commands. To support a single quote
      # within the argument we must end the string, escape the quote and
      # restart.
      def escape(string)
        "'#{string.to_s.gsub("'") {|s| "'\\''"}}'"
=======
      # Escape the URI for git commands
      def uri_escaped
        if Bundler::WINDOWS
          # Windows quoting requires double quotes only, with double quotes
          # inside the string escaped by being doubled.
          '"' + uri.gsub('"') {|s| '""'} + '"'
        else
          # Bash requires single quoted strings, with the single quotes escaped
          # by ending the string, escaping the quote, and restarting the string.
          "'" + uri.gsub("'") {|s| "'\\''"} + "'"
        end
>>>>>>> a5d5b652
      end

      def cache_path
        @cache_path ||= begin
          git_scope = "#{base_name}-#{uri_hash}"

          if Bundler.requires_sudo?
            Bundler.user_bundle_path.join("cache/git", git_scope)
          else
            Bundler.cache.join("git", git_scope)
          end
        end
      end

      def cache
        if cached?
          return if has_revision_cached?
          Bundler.ui.info "Updating #{uri}"
          in_cache do
            git %|--git-dir #{escape Dir.pwd} fetch --force --quiet --tags #{escape uri} "refs/heads/*:refs/heads/*"|
          end
        else
          Bundler.ui.info "Fetching #{uri}"
          FileUtils.mkdir_p(cache_path.dirname)
          git %|clone #{escape uri} "#{cache_path}" --bare --no-hardlinks|
        end
      end

      def checkout
        unless File.exist?(path.join(".git"))
          FileUtils.mkdir_p(path.dirname)
          FileUtils.rm_rf(path)
          git %|clone --no-checkout "#{cache_path}" "#{path}"|
          File.chmod((0777 & ~File.umask), path)
        end
        dir_opts = %|--git-dir #{escape path}/.git --work-tree #{escape path}|
        git %|#{dir_opts} fetch --force --quiet --tags "#{cache_path}"|
        git "#{dir_opts} reset --hard #{revision}"

        if @submodules
          git "#{dir_opts} submodule init"
          git "#{dir_opts} submodule update"
        end
      end

      def has_revision_cached?
        return unless @revision
        in_cache { git %|--git-dir #{escape Dir.pwd} cat-file -e #{@revision}| }
        true
      rescue GitError
        false
      end

      def allow_git_ops?
        @allow_remote || @allow_cached
      end

      def revision
        @revision ||= begin
          if allow_git_ops?
            in_cache { git("rev-parse #{ref}").strip }
          else
            raise GitError, "The git source #{uri} is not yet checked out. Please run `bundle install` before trying to start your application"
          end
        end
      end

      def cached?
        cache_path.exist?
      end

      def in_cache(&blk)
        cache unless cached?
        Dir.chdir(cache_path, &blk)
      end
    end

  end
end<|MERGE_RESOLUTION|>--- conflicted
+++ resolved
@@ -608,25 +608,17 @@
         Digest::SHA1.hexdigest(input)
       end
 
-<<<<<<< HEAD
-      # Escape an argument for shell commands. To support a single quote
-      # within the argument we must end the string, escape the quote and
-      # restart.
+      # Escape an argument for shell commands.
       def escape(string)
-        "'#{string.to_s.gsub("'") {|s| "'\\''"}}'"
-=======
-      # Escape the URI for git commands
-      def uri_escaped
         if Bundler::WINDOWS
           # Windows quoting requires double quotes only, with double quotes
           # inside the string escaped by being doubled.
-          '"' + uri.gsub('"') {|s| '""'} + '"'
+          '"' + string.gsub('"') {|s| '""'} + '"'
         else
           # Bash requires single quoted strings, with the single quotes escaped
           # by ending the string, escaping the quote, and restarting the string.
-          "'" + uri.gsub("'") {|s| "'\\''"} + "'"
-        end
->>>>>>> a5d5b652
+          "'" + string.gsub("'") {|s| "'\\''"} + "'"
+        end
       end
 
       def cache_path
