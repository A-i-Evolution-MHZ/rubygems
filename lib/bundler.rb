require 'fileutils'
require 'pathname'
require 'rbconfig'
require 'bundler/gem_path_manipulation'
require 'bundler/rubygems_ext'
require 'bundler/rubygems_integration'
require 'bundler/version'

module Bundler
  preserve_gem_path
  ORIGINAL_ENV = ENV.to_hash

  autoload :Definition,            'bundler/definition'
  autoload :Dependency,            'bundler/dependency'
  autoload :DepProxy,              'bundler/dep_proxy'
  autoload :Deprecate,             'bundler/deprecate'
  autoload :Dsl,                   'bundler/dsl'
  autoload :EndpointSpecification, 'bundler/endpoint_specification'
  autoload :Environment,           'bundler/environment'
  autoload :Env,                   'bundler/env'
  autoload :Fetcher,               'bundler/fetcher'
  autoload :GemHelper,             'bundler/gem_helper'
  autoload :GemHelpers,            'bundler/gem_helpers'
  autoload :GemInstaller,          'bundler/gem_installer'
  autoload :Graph,                 'bundler/graph'
  autoload :Index,                 'bundler/index'
  autoload :Installer,             'bundler/installer'
  autoload :Injector,              'bundler/injector'
  autoload :LazySpecification,     'bundler/lazy_specification'
  autoload :LockfileParser,        'bundler/lockfile_parser'
  autoload :MatchPlatform,         'bundler/match_platform'
  autoload :RemoteSpecification,   'bundler/remote_specification'
  autoload :Resolver,              'bundler/resolver'
  autoload :RubyVersion,           'bundler/ruby_version'
  autoload :RubyDsl,               'bundler/ruby_dsl'
  autoload :Runtime,               'bundler/runtime'
  autoload :Settings,              'bundler/settings'
  autoload :SharedHelpers,         'bundler/shared_helpers'
  autoload :SpecSet,               'bundler/spec_set'
  autoload :Source,                'bundler/source'
  autoload :Specification,         'bundler/shared_helpers'
  autoload :SystemRubyVersion,     'bundler/ruby_version'
  autoload :UI,                    'bundler/ui'

  class BundlerError < StandardError
    def self.status_code(code)
      define_method(:status_code) { code }
    end
  end

<<<<<<< HEAD
  class GemfileNotFound      < BundlerError; status_code(10) ; end
  class GemNotFound          < BundlerError; status_code(7)  ; end
  class GemfileError         < BundlerError; status_code(4)  ; end
  class InstallError         < BundlerError; status_code(5)  ; end
  class InstallHookError     < BundlerError; status_code(6)  ; end
  class PathError            < BundlerError; status_code(13) ; end
  class GitError             < BundlerError; status_code(11) ; end
  class DeprecatedError      < BundlerError; status_code(12) ; end
  class GemspecError         < BundlerError; status_code(14) ; end
  class InvalidOption        < BundlerError; status_code(15) ; end
  class ProductionError      < BundlerError; status_code(16) ; end
  class HTTPError            < BundlerError; status_code(17) ; end
  class RubyVersionMismatch  < BundlerError; status_code(18) ; end
  class SecurityError        < BundlerError; status_code(19) ; end
=======
  class GemfileNotFound     < BundlerError; status_code(10) ; end
  class GemNotFound         < BundlerError; status_code(7)  ; end
  class GemfileError        < BundlerError; status_code(4)  ; end
  class InstallError        < BundlerError; status_code(5)  ; end
  class InstallHookError    < BundlerError; status_code(6)  ; end
  class PathError           < BundlerError; status_code(13) ; end
  class GitError            < BundlerError; status_code(11) ; end
  class DeprecatedError     < BundlerError; status_code(12) ; end
  class GemspecError        < BundlerError; status_code(14) ; end
  class DslError            < BundlerError; status_code(15) ; end
  class ProductionError     < BundlerError; status_code(16) ; end
  class InvalidOption       < DslError                      ; end
  class HTTPError           < BundlerError; status_code(17) ; end
  class RubyVersionMismatch < BundlerError; status_code(18) ; end
  class LockfileError       < BundlerError; status_code(19) ; end

>>>>>>> 9d529381

  WINDOWS = RbConfig::CONFIG["host_os"] =~ %r!(msdos|mswin|djgpp|mingw)!
  FREEBSD = RbConfig::CONFIG["host_os"] =~ /bsd/
  NULL    = WINDOWS ? "NUL" : "/dev/null"

  # Internal errors, should be rescued
  class VersionConflict  < BundlerError
    attr_reader :conflicts

    def initialize(conflicts, msg = nil)
      super(msg)
      @conflicts = conflicts
    end

    status_code(6)
  end

  class InvalidSpecSet < StandardError; end

  class << self
    attr_writer :ui, :bundle_path

    def configure
      @configured ||= configure_gem_home_and_path
    end

    def ui
      @ui ||= UI.new
    end

    # Returns absolute path of where gems are installed on the filesystem.
    def bundle_path
      @bundle_path ||= Pathname.new(settings.path).expand_path(root)
    end

    # Returns absolute location of where binstubs are installed to.
    def bin_path
      @bin_path ||= begin
        path = settings[:bin] || "bin"
        path = Pathname.new(path).expand_path(root).expand_path
        FileUtils.mkdir_p(path)
        path
      end
    end

    def setup(*groups)
      # Just return if all groups are already loaded
      return @setup if defined?(@setup)

      definition.validate_ruby!

      if groups.empty?
        # Load all groups, but only once
        @setup = load.setup
      else
        @completed_groups ||= []
        # Figure out which groups haven't been loaded yet
        unloaded = groups - @completed_groups
        # Record groups that are now loaded
        @completed_groups = groups
        unloaded.any? ? load.setup(*groups) : load
      end
    end

    def require(*groups)
      setup(*groups).require(*groups)
    end

    def load
      @load ||= Runtime.new(root, definition)
    end

    def environment
      Bundler::Environment.new(root, definition)
    end

    def definition(unlock = nil)
      @definition = nil if unlock
      @definition ||= begin
        configure
        upgrade_lockfile
        Definition.build(default_gemfile, default_lockfile, unlock)
      end
    end

    def ruby_scope
      "#{Bundler.rubygems.ruby_engine}/#{Gem::ConfigMap[:ruby_version]}"
    end

    def user_bundle_path
      Pathname.new(Bundler.rubygems.user_home).join(".bundler")
    end

    def home
      bundle_path.join("bundler")
    end

    def install_path
      home.join("gems")
    end

    def specs_path
      bundle_path.join("specifications")
    end

    def cache
      bundle_path.join("cache/bundler")
    end

    def root
      default_gemfile.dirname.expand_path
    end

    def app_config_path
      ENV['BUNDLE_APP_CONFIG'] ?
        Pathname.new(ENV['BUNDLE_APP_CONFIG']).expand_path(root) :
        root.join('.bundle')
    end

    def app_cache
      root.join("vendor/cache")
    end

    def tmp
      user_bundle_path.join("tmp", Process.pid.to_s)
    end

    def settings
      @settings ||= begin
        Settings.new(app_config_path)
      rescue GemfileNotFound
        Settings.new
      end
    end

    def with_original_env
      bundled_env = ENV.to_hash
      ENV.replace(ORIGINAL_ENV)
      yield
    ensure
      ENV.replace(bundled_env.to_hash)
    end

    def with_clean_env
      with_original_env do
        ENV['MANPATH'] = ENV['BUNDLE_ORIG_MANPATH']
        ENV.delete_if { |k,_| k[0,7] == 'BUNDLE_' }
        if ENV.has_key? 'RUBYOPT'
          ENV['RUBYOPT'] = ENV['RUBYOPT'].sub '-rbundler/setup', ''
          ENV['RUBYOPT'] = ENV['RUBYOPT'].sub "-I#{File.expand_path('..', __FILE__)}", ''
        end
        yield
      end
    end

    def clean_system(*args)
      with_clean_env { Kernel.system(*args) }
    end

    def clean_exec(*args)
      with_clean_env { Kernel.exec(*args) }
    end

    def default_gemfile
      SharedHelpers.default_gemfile
    end

    def default_lockfile
      SharedHelpers.default_lockfile
    end

    def system_bindir
      # Gem.bindir doesn't always return the location that Rubygems will install
      # system binaries. If you put '-n foo' in your .gemrc, Rubygems will
      # install binstubs there instead. Unfortunately, Rubygems doesn't expose
      # that directory at all, so rather than parse .gemrc ourselves, we allow
      # the directory to be set as well, via `bundle config bindir foo`.
      Bundler.settings[:system_bindir] || Bundler.rubygems.gem_bindir
    end

    def requires_sudo?
      return @requires_sudo if defined?(@checked_for_sudo)

      path = bundle_path
      path = path.parent until path.exist?
      sudo_present = which "sudo"
      bin_dir = Pathname.new(Bundler.system_bindir)
      bin_dir = bin_dir.parent until bin_dir.exist?

      @checked_for_sudo = true
      sudo_gems = !File.writable?(path) || !File.writable?(bin_dir)
      @requires_sudo = settings.allow_sudo? && sudo_gems && sudo_present
    end

    def mkdir_p(path)
      if requires_sudo?
        sudo "mkdir -p '#{path}'" unless File.exist?(path)
      else
        FileUtils.mkdir_p(path)
      end
    end

    def which(executable)
      if File.executable?(executable)
        executable
      elsif ENV['PATH']
        path = ENV['PATH'].split(File::PATH_SEPARATOR).find do |p|
          File.executable?(File.join(p, executable))
        end
        path && File.expand_path(executable, path)
      end
    end

    def sudo(str)
      `sudo -p 'Enter your password to install the bundled RubyGems to your system: ' #{str}`
    end

    def read_file(file)
      File.open(file, "rb") { |f| f.read }
    end

    def load_gemspec(file)
      @gemspec_cache ||= {}
      key = File.expand_path(file)
      spec = ( @gemspec_cache[key] ||= load_gemspec_uncached(file) )
      # Protect against caching side-effected gemspecs by returning a
      # new instance each time.
      spec.dup if spec
    end

    def load_gemspec_uncached(file)
      path = Pathname.new(file)
      # Eval the gemspec from its parent directory, because some gemspecs
      # depend on "./" relative paths.
      Dir.chdir(path.dirname.to_s) do
        contents = path.read
        if contents[0..2] == "---" # YAML header
          eval_yaml_gemspec(path, contents)
        else
          eval_gemspec(path, contents)
        end
      end
    end

    def clear_gemspec_cache
      @gemspec_cache = {}
    end

  private

    def eval_yaml_gemspec(path, contents)
      # If the YAML is invalid, Syck raises an ArgumentError, and Psych
      # raises a Psych::SyntaxError. See psyched_yaml.rb for more info.
      Gem::Specification.from_yaml(contents)
    rescue YamlSyntaxError, ArgumentError, Gem::EndOfYAMLException, Gem::Exception
      eval_gemspec(path, contents)
    end

    def eval_gemspec(path, contents)
      eval(contents, TOPLEVEL_BINDING, path.expand_path.to_s)
    rescue ScriptError, StandardError => e
      original_line = e.backtrace.find { |line| line.include?(path.to_s) }
      msg  = "There was a #{e.class} while loading #{path.basename}: \n#{e.message}"
      msg << " from\n  #{original_line}" if original_line
      msg << "\n"

      if e.is_a?(LoadError) && RUBY_VERSION >= "1.9"
        msg << "\nDoes it try to require a relative path? That's been removed in Ruby 1.9."
      end

      raise GemspecError, msg
    end

    def configure_gem_home_and_path
      blank_home = ENV['GEM_HOME'].nil? || ENV['GEM_HOME'].empty?
      if settings[:disable_shared_gems]
        ENV['GEM_PATH'] = ''
        configure_gem_home
      elsif blank_home || Bundler.rubygems.gem_dir != bundle_path.to_s
        possibles = [Bundler.rubygems.gem_dir, Bundler.rubygems.gem_path]
        paths = possibles.flatten.compact.uniq.reject { |p| p.empty? }
        ENV["GEM_PATH"] = paths.join(File::PATH_SEPARATOR)
        configure_gem_home
      end

      Bundler.rubygems.refresh
      bundle_path
    end

    def configure_gem_home
      # TODO: This mkdir_p is only needed for JRuby <= 1.5 and should go away (GH #602)
      FileUtils.mkdir_p bundle_path.to_s rescue nil

      ENV['GEM_HOME'] = File.expand_path(bundle_path, root)
      Bundler.rubygems.clear_paths
    end

    def upgrade_lockfile
      lockfile = default_lockfile
      if lockfile.exist? && lockfile.read(3) == "---"
        Bundler.ui.warn "Detected Gemfile.lock generated by 0.9, deleting..."
        lockfile.rmtree
      end
    end

  end
end<|MERGE_RESOLUTION|>--- conflicted
+++ resolved
@@ -48,22 +48,6 @@
     end
   end
 
-<<<<<<< HEAD
-  class GemfileNotFound      < BundlerError; status_code(10) ; end
-  class GemNotFound          < BundlerError; status_code(7)  ; end
-  class GemfileError         < BundlerError; status_code(4)  ; end
-  class InstallError         < BundlerError; status_code(5)  ; end
-  class InstallHookError     < BundlerError; status_code(6)  ; end
-  class PathError            < BundlerError; status_code(13) ; end
-  class GitError             < BundlerError; status_code(11) ; end
-  class DeprecatedError      < BundlerError; status_code(12) ; end
-  class GemspecError         < BundlerError; status_code(14) ; end
-  class InvalidOption        < BundlerError; status_code(15) ; end
-  class ProductionError      < BundlerError; status_code(16) ; end
-  class HTTPError            < BundlerError; status_code(17) ; end
-  class RubyVersionMismatch  < BundlerError; status_code(18) ; end
-  class SecurityError        < BundlerError; status_code(19) ; end
-=======
   class GemfileNotFound     < BundlerError; status_code(10) ; end
   class GemNotFound         < BundlerError; status_code(7)  ; end
   class GemfileError        < BundlerError; status_code(4)  ; end
@@ -73,14 +57,12 @@
   class GitError            < BundlerError; status_code(11) ; end
   class DeprecatedError     < BundlerError; status_code(12) ; end
   class GemspecError        < BundlerError; status_code(14) ; end
-  class DslError            < BundlerError; status_code(15) ; end
+  class InvalidOption       < BundlerError; status_code(15) ; end
   class ProductionError     < BundlerError; status_code(16) ; end
-  class InvalidOption       < DslError                      ; end
   class HTTPError           < BundlerError; status_code(17) ; end
   class RubyVersionMismatch < BundlerError; status_code(18) ; end
-  class LockfileError       < BundlerError; status_code(19) ; end
-
->>>>>>> 9d529381
+  class SecurityError       < BundlerError; status_code(19) ; end
+  class LockfileError       < BundlerError; status_code(20) ; end
 
   WINDOWS = RbConfig::CONFIG["host_os"] =~ %r!(msdos|mswin|djgpp|mingw)!
   FREEBSD = RbConfig::CONFIG["host_os"] =~ /bsd/
