--- conflicted
+++ resolved
@@ -1,4 +1,3 @@
-<<<<<<< HEAD
 ## 1.1.pre (January 21, 2011)
 
 Features:
@@ -16,14 +15,13 @@
   - Removed bundle install <path>
   - Removed bundle install --production
   - Removed bundle install --disable-shared-gems
-=======
+
 ## 1.0.10 (February 1, 2011)
 
 Bugfixes:
 
   - Fix a regression loading YAML gemspecs from :git and :path gems
   - Requires, namespaces, etc. to work with changes in Rubygems 1.5
->>>>>>> 2c9d4794
 
 ## 1.0.9 (January 19, 2011)
 
