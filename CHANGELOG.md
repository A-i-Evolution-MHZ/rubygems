--- conflicted
+++ resolved
@@ -1,4 +1,9 @@
-<<<<<<< HEAD
+## 1.3.0.pre.3
+
+Bugfixes:
+
+  - `outdated` returns non-zero exit status if outdated gems found (@rohit, #2021)
+
 ## 1.3.0.pre.2 (Dec 9, 2012)
 
 Features:
@@ -13,13 +18,6 @@
   - caching git gems now caches specs, fixing e.g. git ls-files (@bison, #2039)
   - `show GEM` now warns if the directory has been deleted (@rohit, #2070)
   - git output hidden when running in --quiet mode (@rohit)
-=======
-## Next
-
-Bugfixes:
-
-  - `outdated` returns non-zero exit status if outdated gems found (@rohit, #2021)
->>>>>>> e7690d91
 
 ## 1.3.0.pre (Nov 29, 2012)
 
